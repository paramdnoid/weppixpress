--- conflicted
+++ resolved
@@ -628,12 +628,6 @@
   }
 
   async getUploadSession(uploadId) {
-<<<<<<< HEAD
-    const keys = (await cacheService.keys(`upload_session:*:${uploadId}`)).map(stripCachePrefix);
-    if (keys.length === 0) return null;
-
-    const session = await cacheService.get(keys[0]);
-=======
     const pattern = `upload_session:*:${uploadId}`;
     const keys = await cacheService.keys(pattern);
     
@@ -657,7 +651,6 @@
     logger.debug(`Retrieving session with key: ${cacheKey}`, { originalKey: keyToUse });
     
     const session = await cacheService.get(cacheKey);
->>>>>>> 2234e18f
     if (session) {
       
       // Fix the uploadedChunks conversion - handle both array and Set cases
@@ -684,9 +677,6 @@
   }
 
   async deleteUploadSession(uploadId) {
-<<<<<<< HEAD
-    const keys = (await cacheService.keys(`upload_session:*:${uploadId}`)).map(stripCachePrefix);
-=======
     const pattern = `upload_session:*:${uploadId}`;
     const keys = await cacheService.keys(pattern);
     const prefix = process.env.CACHE_PREFIX || 'weppix';
@@ -697,7 +687,6 @@
     });
     
     let deletedCount = 0;
->>>>>>> 2234e18f
     for (const key of keys) {
       const cacheKey = key.replace(`${prefix}:`, '');
       const deleted = await cacheService.delete(cacheKey);
