--- conflicted
+++ resolved
@@ -2,12 +2,8 @@
 import errorMetricsService from '../services/errorMetricsService.js';
 import monitoringService from '../services/monitoringService.js';
 import { logger, sendInternalServerError } from '../utils/index.js';
-<<<<<<< HEAD
+import { withAdminAuth } from '../middleware/authHelpers.js';
 import express, { Router, Request, Response } from 'express';
-=======
-import { withAdminAuth } from '../middleware/authHelpers.js';
-import express from 'express';
->>>>>>> 81c5f7ca
 
 const router: Router = express.Router();
 
