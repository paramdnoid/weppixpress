--- conflicted
+++ resolved
@@ -31,16 +31,6 @@
 }
 
 class AppError extends Error {
-<<<<<<< HEAD
-  public statusCode: number
-  public code: ErrorCode | string
-  public isOperational: boolean
-  public timestamp: Date
-  public requestId?: string
-  public details?: ErrorDetail[]
-  public shouldLog?: boolean
-  public originalError?: Error
-=======
   public readonly statusCode: number
   public readonly code: ErrorCode | string
   public readonly isOperational: boolean
@@ -49,7 +39,6 @@
   public readonly details?: ErrorDetail[]
   public readonly shouldLog?: boolean
   public readonly originalError?: Error
->>>>>>> 81c5f7ca
 
   constructor(
     message: string,
